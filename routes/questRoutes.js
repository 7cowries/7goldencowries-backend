// routes/questRoutes.js
import express from "express";
import fetch from "node-fetch";
import db from "../lib/db.js";
import { deriveLevel } from "../config/progression.js";
import { delCache } from "../utils/cache.js";
import { awardQuest } from "../lib/quests.js";
import { normalizeTweetUrl, verifyProofRow } from "../lib/proof.js";
import { verifyQuestRequirement } from "../lib/proofVerifier.js";
import inferVendor from "../utils/vendor.js";
import { bump } from "../utils/limits.js";
import { upsertSocial } from "../utils/socials.js";

// Map quest ids to categories without relying on a DB column
function categoryFor(id) {
  const qid = Number(id);
  if ([1, 2, 3].includes(qid)) return "Social";
  if (qid === 4) return "Partner";
  if (qid === 5) return "Onchain";
  if ([41, 42].includes(qid)) return "Daily";
  return "All";
}

const router = express.Router();

/* ========= ENV used for verification ========= */
const TGBOT = process.env.TELEGRAM_BOT_TOKEN;
const TG_CHANNEL_UN = process.env.TELEGRAM_CHANNEL_USERNAME;     // e.g. GOLDENCOWRIE (no @)
const TG_GROUP_UN   = process.env.TELEGRAM_GROUP_USERNAME;       // e.g. sevengoldencowries (no @)
const TG_GROUP_ID   = process.env.TELEGRAM_GROUP_ID || null;     // optional numeric -100...
const DISCORD_GUILD_ID = process.env.DISCORD_GUILD_ID;           // e.g. 1410268433857122448
const TWITTER_BEARER = process.env.TWITTER_BEARER || process.env.TWITTER_BEARER_TOKEN || "";
const TWITTER_TARGET_ID = process.env.TWITTER_TARGET_ID || "1749440852192760064"; // @7goldencowries
const TWITTER_PINNED_TWEET_ID = process.env.TWITTER_PINNED_TWEET_ID || "1947595024117502145";

/* ========= Helpers ========= */

// Normalize a quest row so old/new schemas both work
function normalizeQuestRow(row = {}) {
  return {
    id: row.id,
    title: row.title || "",
    description: row.description || "",
    type: (row.type || row.kind || "link").toLowerCase(),
    url: row.url || "",
    xp: Number(row.xp || 0),
    active: row.active ?? 1,
    sort: Number(row.sort ?? 0),

    // legacy fields
    requiredTier: row.requiredTier || "Free",
    requiresTwitter: !!(row.requiresTwitter || false),

    // flexible gating
    requirement: row.requirement || (row.requiresTwitter ? "x_follow" : "none"),
    target: row.target || row.target_handle || null,
  };
}

// Tier rules
const tierOrder = { Free: 0, "Tier 1": 1, "Tier 2": 2, "Tier 3": 3 };

// Telegram: check membership via getChatMember (supports @username or -100... id)
async function tgIsMember(chatIdOrUn, userTelegramId) {
  if (!TGBOT || !userTelegramId) return false;
  const chat =
    !chatIdOrUn ? null :
    chatIdOrUn.startsWith("@") ? chatIdOrUn :
    /^\-?\d+$/.test(chatIdOrUn) ? chatIdOrUn :
    `@${chatIdOrUn}`;
  if (!chat) return false;

  const url = `https://api.telegram.org/bot${TGBOT}/getChatMember?chat_id=${encodeURIComponent(chat)}&user_id=${encodeURIComponent(
    userTelegramId
  )}`;
  try {
    const r = await fetch(url);
    const j = await r.json();
    if (!j.ok) return false;
    const status = j.result?.status;
    return ["creator", "administrator", "member", "restricted"].includes(status);
  } catch {
    return false;
  }
}

// Discord: check if user's OAuth token sees our guild
async function discordIsMember(accessToken, guildId) {
  if (!accessToken || !guildId) return false;
  try {
    const r = await fetch("https://discord.com/api/users/@me/guilds", {
      headers: { Authorization: `Bearer ${accessToken}` },
    });
    if (!r.ok) return false;
    const guilds = await r.json();
    return Array.isArray(guilds) && guilds.some((g) => String(g.id) === String(guildId));
  } catch {
    return false;
  }
}

/* ========= Route handlers (shared) ========= */

async function listQuestsHandler(req, res) {
  try {
    const rows = await db.all(`
      SELECT
        id,
        title,
        COALESCE(description,'') AS description,
        COALESCE(category,'All') AS category,
        COALESCE(kind,'link') AS kind,
        COALESCE(url,'') AS url,
        COALESCE(xp, 0) AS xp,
        COALESCE(active,1) AS active,
        COALESCE(sort,0) AS sort,
        COALESCE(updatedAt, createdAt, 0) AS updatedAt
      FROM quests
      WHERE COALESCE(active,1) = 1
      ORDER BY COALESCE(sort,0) ASC, COALESCE(updatedAt, createdAt, 0) DESC
    `);
    let quests = rows.map((r) => {
      const q = normalizeQuestRow(r);
      q.category = categoryFor(q.id);
      return q;
    });
    const wallet = req.session?.wallet;
    if (wallet) {
      const completedRows = await db.all(
        `SELECT quest_id FROM completed_quests WHERE wallet = ?`,
        wallet
      );
      const completedSet = new Set(completedRows.map((r) => String(r.quest_id)));
      const proofRows = await db.all(
        `SELECT quest_id, status FROM quest_proofs WHERE wallet = ? ORDER BY updatedAt DESC`,
        wallet
      );
      const proofMap = new Map();
      for (const r of proofRows) {
        const key = String(r.quest_id);
        if (!proofMap.has(key)) proofMap.set(key, r.status);
      }
      quests = quests.map((q) => {
        const status = proofMap.get(String(q.id));
        const proofStatus =
          status === "pending" || status === "approved" ? status : null;
        return {
          id: q.id,
          title: q.title,
          category: q.category,
          type: q.type,
          requirement: q.requirement,
          url: q.url,
          xp: q.xp,
          active: q.active,
          completed: completedSet.has(String(q.id)),
          proofStatus,
        };
      });
    } else {
      quests = quests.map((q) => ({
        id: q.id,
        title: q.title,
        category: q.category,
        type: q.type,
        requirement: q.requirement,
        url: q.url,
        xp: q.xp,
        active: q.active,
        completed: false,
        proofStatus: null,
      }));
    }
    res.set(
      "Cache-Control",
      "public, max-age=30, stale-while-revalidate=120"
    );
    if (req.headers.origin) {
      res.set("Access-Control-Allow-Origin", req.headers.origin);
    }
    if (String(req.query.flat || "") === "1") return res.json(quests);
    return res.json({ quests });
  } catch (err) {
    console.error("Failed to fetch quests:", err);
    res.status(500).json({ error: "Failed to load quests" });
  }
}

async function completedHandler(req, res) {
  const wallet = (req.params.wallet || "").trim();
  if (!wallet) return res.status(400).json({ error: "Missing wallet" });

  try {
    const rows = await db.all(
      `SELECT quest_id FROM completed_quests WHERE wallet = ? ORDER BY timestamp DESC`,
      wallet
    );
    const completed = rows.map((r) => r.quest_id);
    res.json({ completed });
  } catch (err) {
    console.error("Fetch completed error:", err);
    res.status(500).json({ error: "Failed to fetch completed quests" });
  }
}

async function journalHandler(req, res) {
  const wallet = (req.params.wallet || "").trim();
  if (!wallet) return res.status(400).json({ error: "Missing wallet" });

  try {
    const journal = await db.all(
      `SELECT q.title, q.xp, c.timestamp
         FROM completed_quests c
         JOIN quests q ON q.id = c.quest_id
        WHERE c.wallet = ?
        ORDER BY c.timestamp DESC
        LIMIT 200`,
      wallet
    );
    res.json({ journal });
  } catch (err) {
    console.error("Journal fetch error:", err);
    res.status(500).json({ error: "Failed to fetch journal" });
  }
}

// legacy complete handler removed (proof-based claim is used instead)

/* ========= Routes (primary + legacy aliases) ========= */

/** PUBLIC: Quests list */
router.get("/api/quests", listQuestsHandler);   // ✅ modern (frontend hits this)

/** Completed IDs for a wallet */
router.get("/api/quests/completed/:wallet", completedHandler); // modern

/** Journal for a wallet */
router.get("/api/quests/journal/:wallet", journalHandler); // modern

/** Submit a Twitter/X proof URL */
router.post("/api/quests/submit-proof", async (req, res) => {
  try {
    const sessionWallet = req.session?.wallet || null;
    const walletParam = String(req.body?.wallet || req.query.wallet || "").trim();
    const wallet = sessionWallet || walletParam;
    if (!wallet || (sessionWallet && walletParam && walletParam !== sessionWallet)) {
      return res.status(403).json({ status: "rejected", reason: "auth-required" });
    }
    const questId = String(
      req.body?.questId ?? req.body?.quest_id ?? ""
    ).trim();
    const url = String(req.body?.url || "").trim();
    if (!questId || !url) return res.status(400).json({ status: "rejected", reason: "bad-args" });

    if (bump(`${req.ip}:${wallet}:proof`, { limit: 10 })) {
      return res.status(429).json({ error: "rate_limited" });
    }

    const quest = await db.get(`SELECT requirement, active FROM quests WHERE id = ?`, questId);
    if (!quest || quest.active !== 1) {
      return res.status(404).json({ status: "rejected", reason: "quest-not-found" });
    }

    let parsed;
    try {
      parsed = normalizeTweetUrl(url);
    } catch {
      return res.status(400).json({ status: "rejected", reason: "invalid-url" });
    }

    const user = await db.get(`SELECT twitterHandle, twitter_username FROM users WHERE wallet = ?`, wallet);
    const userHandle = (user?.twitterHandle || user?.twitter_username || '').toLowerCase();
    if (quest.requirement && quest.requirement.startsWith('x_')) {
      if (!userHandle) return res.status(403).json({ status: 'rejected', reason: 'not-linked' });
      if (userHandle !== parsed.handle.toLowerCase()) {
        return res.status(403).json({ status: 'rejected', reason: 'handle-mismatch' });
      }
    }

    const existing = await db.get(
      `SELECT id, status, reason, updatedAt FROM proofs WHERE wallet = ? AND quest_id = ?`,
      wallet,
      questId
    );
    if (existing && (existing.status === 'pending' || existing.status === 'verified')) {
      return res.status(409).json({ status: existing.status, reason: existing.reason });
    }
    if (existing) {
      const diff = Date.now() - new Date(existing.updatedAt).getTime();
      if (diff < 10_000) {
        return res.status(429).json({ status: existing.status, reason: 'cooldown' });
      }
    }

    await db.run(
      `INSERT INTO proofs (wallet, quest_id, url, provider, status, tweet_id, handle, createdAt, updatedAt)
       VALUES (?, ?, ?, 'x', 'pending', ?, ?, datetime('now'), datetime('now'))
       ON CONFLICT(wallet, quest_id) DO UPDATE SET url=excluded.url, status='pending', reason=NULL, provider='x', tweet_id=excluded.tweet_id, handle=excluded.handle, updatedAt=datetime('now')`,
      wallet,
      questId,
      parsed.url,
      parsed.tweetId,
      parsed.handle
    );
    const row = await db.get(`SELECT id FROM proofs WHERE wallet = ? AND quest_id = ?`, wallet, questId);
    setImmediate(() => verifyProofRow(row.id));
    return res.json({ status: 'pending' });
  } catch (err) {
    console.error('submit-proof error', err);
    res.status(500).json({ status: 'rejected', reason: 'server-error' });
  }
});

// Read latest proof status for a wallet+quest
router.get("/api/quests/proof-status", async (req, res) => {
  try {
    const wallet = String(req.query.wallet || "").trim();
    const questId = String(
      req.query.questId ?? req.query.quest_id ?? ""
    ).trim();
    if (!wallet || !questId) return res.status(400).json({ error: "bad-args" });
    const row = await db.get(
      `SELECT status, reason FROM proofs WHERE wallet = ? AND quest_id = ?`,
      wallet,
      questId
    );
    if (!row) return res.json({ status: "none" });
    return res.json(row);
  } catch (err) {
    console.error("proof-status error", err);
    res.status(500).json({ error: "server-error" });
  }
});

// Simplified proof submission
router.post("/api/quests/:questId/proofs", async (req, res) => {
  try {
    const questId = req.params.questId;
    const wallet = req.session?.wallet || null;
    const url = String(req.body?.url || "").trim();
    if (!questId || !wallet || !url) {
      return res.status(400).json({ error: "bad-args" });
    }

    if (bump(`${req.ip}:${wallet}:proof`, { limit: 10 })) {
      return res.status(429).json({ error: "rate_limited" });
    }

    const quest = await db.get(`SELECT id, requirement FROM quests WHERE id = ?`, questId);
    if (!quest) return res.status(404).json({ error: "quest-not-found" });

    let vendor = inferVendor(url);
    let status = "pending";
    try {
      const u = new URL(url);
      const host = u.hostname.toLowerCase();
      switch (quest.requirement) {
        case "tweet":
        case "retweet":
        case "quote":
          if (/(^|\.)(twitter|x)\.com$/.test(host)) status = "approved";
          vendor = "twitter";
          break;
        case "join_telegram":
          if (/(^|\.)t(elegram)?\.me$/.test(host)) status = "approved";
          vendor = "telegram";
          break;
        case "join_discord":
          if (/discord\.(gg|com)$/.test(host)) status = "approved";
          vendor = "discord";
          break;
        case "link":
          if (u.protocol === "http:" || u.protocol === "https:") status = "approved";
          vendor = vendor || "link";
          break;
        default:
          break;
      }
    } catch {
      return res.status(400).json({ error: "bad-url" });
    }

    const existing = await db.get(
      `SELECT id FROM quest_proofs WHERE wallet = ? AND quest_id = ? ORDER BY updatedAt DESC LIMIT 1`,
      wallet,
      quest.id
    );
    if (existing) {
      await db.run(
        `UPDATE quest_proofs SET url=?, vendor=?, status=?, updatedAt=datetime('now') WHERE id=?`,
        url,
        vendor,
        status,
        existing.id
      );
    } else {
      await db.run(
        `INSERT INTO quest_proofs (quest_id, wallet, url, vendor, status, createdAt, updatedAt) VALUES (?, ?, ?, ?, ?, datetime('now'), datetime('now'))`,
        quest.id,
        wallet,
        url,
        vendor,
        status
      );
    }

    if (status === "approved" && quest.requirement !== "none") {
      await awardQuest(wallet, quest.id);
      delCache(`user:${wallet}`);
      delCache("leaderboard");
    }

    console.log("proof_submitted", { wallet, questId: quest.id, ts: Date.now() });
    return res.json({ status });
  } catch (err) {
    console.error("proof submit error", err);
    res.status(500).json({ error: "server-error" });
  }
});

/* ---------------------- Twitter verification ---------------------- */
async function ensureUserRow(wallet) {
  await db.run(
    `INSERT OR IGNORE INTO users (wallet, xp, tier, levelName, levelSymbol, levelProgress, nextXP, updatedAt)
     VALUES (?, 0, 'Free', 'Shellborn', '🐚', 0, 10000, strftime('%Y-%m-%dT%H:%M:%fZ','now'))`,
    wallet
  );
}

async function questIdFromIdentifier(identifier) {
  if (!identifier && identifier !== 0) return null;
  const direct = await db.get(`SELECT id FROM quests WHERE id = ?`, identifier);
  if (direct?.id) return direct.id;
  if (typeof identifier === "string") {
    try {
      const byCode = await db.get(`SELECT id FROM quests WHERE code = ?`, identifier);
      if (byCode?.id) return byCode.id;
    } catch {}
  }
  return null;
}

async function upsertQuestProof(wallet, questId, vendor, status, tweetId = null) {
  try {
    const existing = await db.get(
      `SELECT id FROM quest_proofs WHERE wallet = ? AND quest_id = ? ORDER BY updatedAt DESC LIMIT 1`,
      wallet,
      questId
    );
    if (existing?.id) {
      await db.run(
        `UPDATE quest_proofs SET status=?, vendor=?, tweet_id=?, updatedAt=datetime('now') WHERE id=?`,
        status,
        vendor,
        tweetId,
        existing.id
      );
    } else {
      await db.run(
        `INSERT INTO quest_proofs (quest_id, wallet, vendor, status, tweet_id, createdAt, updatedAt)
         VALUES (?, ?, ?, ?, ?, datetime('now'), datetime('now'))`,
        questId,
        wallet,
        vendor,
        status,
        tweetId
      );
    }
  } catch (err) {
    console.error("quest proof upsert failed", err);
  }
}

async function fetchTwitterUserId(handle) {
  if (!TWITTER_BEARER || !handle) return null;
  const res = await fetch(`https://api.twitter.com/2/users/by/username/${encodeURIComponent(handle)}` || "", {
    headers: { Authorization: `Bearer ${TWITTER_BEARER}` },
  });
  if (!res.ok) return null;
  const data = await res.json();
  return data?.data?.id || null;
}

async function isFollowingTarget(userId) {
  if (!userId || !TWITTER_BEARER) return false;
  const res = await fetch(
    `https://api.twitter.com/2/users/${userId}/following?max_results=1000`,
    { headers: { Authorization: `Bearer ${TWITTER_BEARER}` } }
  );
  if (!res.ok) return false;
  const data = await res.json();
  return Array.isArray(data?.data) && data.data.some((u) => String(u.id) === String(TWITTER_TARGET_ID));
}

async function hasReferencedTweet(userId, type) {
  if (!userId || !TWITTER_BEARER) return false;
  const res = await fetch(
    `https://api.twitter.com/2/users/${userId}/tweets?tweet.fields=referenced_tweets&max_results=100`,
    { headers: { Authorization: `Bearer ${TWITTER_BEARER}` } }
  );
  if (!res.ok) return false;
  const data = await res.json();
  return Array.isArray(data?.data)
    ? data.data.some((tweet) =>
        Array.isArray(tweet?.referenced_tweets) &&
        tweet.referenced_tweets.some(
          (ref) => ref.type === type && String(ref.id) === String(TWITTER_PINNED_TWEET_ID)
        )
      )
    : false;
}

async function handleTwitterVerification(req, res, { questKey, check }) {
  try {
    const wallet = req.session?.wallet || req.body?.wallet || req.body?.address;
<<<<<<< HEAD
    const providedHandle = (req.body?.twitterHandle || req.body?.handle || "").replace(/^@+/, "");
=======
    const providedHandle = req.body?.twitterHandle || req.body?.handle;
>>>>>>> d2f7bfea
    if (!wallet) return res.status(400).json({ ok: false, error: "wallet-required" });
    if (!TWITTER_BEARER) return res.status(503).json({ ok: false, error: "twitter-disabled" });

    await ensureUserRow(wallet);
    const row = await db.get(`SELECT twitterHandle FROM users WHERE wallet = ?`, wallet);
    const handle = providedHandle || row?.twitterHandle;
    if (!handle) return res.status(400).json({ ok: false, error: "twitter-handle-missing" });

    const userId = req.body?.user_id || (await fetchTwitterUserId(handle));
    if (!userId) return res.status(404).json({ ok: false, error: "twitter-user-not-found" });

    const verified = await check(userId);
    if (!verified) {
      return res.json({ ok: true, verified: false });
    }

<<<<<<< HEAD
    await db.run(
      `UPDATE users SET twitterHandle=?, twitter_username=?, twitter_id=?, updatedAt=strftime('%Y-%m-%dT%H:%M:%fZ','now') WHERE wallet=?`,
      handle,
      handle,
      String(userId),
      wallet
    );
    await upsertSocial(wallet, "twitter", { handle, id: String(userId) });

=======
>>>>>>> d2f7bfea
    const questId = (await questIdFromIdentifier(questKey)) ?? questKey;
    if (questId) {
      await upsertQuestProof(wallet, questId, "twitter", "approved", TWITTER_PINNED_TWEET_ID);
    }

    const award = await awardQuest(wallet, questId);
    delCache(`user:${wallet}`);
    delCache("leaderboard");

    const userRow = await db.get(`SELECT xp FROM users WHERE wallet = ?`, wallet);
    const lvl = deriveLevel(userRow?.xp ?? 0);

    return res.json({
      ok: true,
      verified: true,
      xpGain: award.xpGain,
      already: award.already || undefined,
      totalXP: lvl.totalXP,
      levelTier: lvl.levelTier,
      levelName: lvl.levelName,
      levelSymbol: lvl.levelSymbol,
<<<<<<< HEAD
      nextXP: lvl.nextNeed,
      progress: lvl.progress,
=======
      nextXP: lvl.nextXP,
      progress: lvl.progress,
      progressPercent: lvl.progressPercent,
>>>>>>> d2f7bfea
      twitterHandle: handle,
    });
  } catch (err) {
    console.error("twitter verification error", err);
    return res.status(500).json({ ok: false, error: "server-error" });
  }
}

router.post("/api/quests/verify/twitter/follow", async (req, res) =>
  handleTwitterVerification(req, res, {
    questKey: req.body?.questId || req.body?.quest_id || "follow_x",
    check: (userId) => isFollowingTarget(userId),
  })
);

router.post("/api/quests/verify/twitter/retweet", async (req, res) =>
  handleTwitterVerification(req, res, {
    questKey: req.body?.questId || req.body?.quest_id || "retweet_pinned",
    check: (userId) => hasReferencedTweet(userId, "retweeted"),
  })
);

router.post("/api/quests/verify/twitter/quote", async (req, res) =>
  handleTwitterVerification(req, res, {
    questKey: req.body?.questId || req.body?.quest_id || "quote_pinned",
    check: (userId) => hasReferencedTweet(userId, "quoted"),
  })
);

router.post("/api/quests/:questId/claim", async (req, res) => {
  try {
    const wallet = req.session?.wallet;
    if (!wallet) return res.status(401).json({ ok: false, error: "auth-required" });
    const questId = req.params.questId || String(req.body?.quest_id || req.body?.questId || "").trim();
    if (!questId) return res.status(400).json({ ok: false, error: "bad-args" });

    if (bump(`${req.ip}:${wallet}:claim`, { limit: 10 })) {
      return res.status(429).json({ error: "rate_limited" });
    }

    const quest = await db.get(`SELECT id, requirement, title FROM quests WHERE id = ?`, questId);
    if (!quest) return res.status(404).json({ ok: false, error: "quest-not-found" });

    if (quest.requirement && quest.requirement !== "none") {
      const verification = await verifyQuestRequirement(quest.requirement, {
        wallet,
        questId: quest.id,
        requirement: quest.requirement,
      });
      if (!verification.ok) {
        return res.status(403).json({
          ok: false,
          error: "proof-required",
          reason: verification.reason,
        });
      }
      const proof = await db.get(
        `SELECT status FROM quest_proofs WHERE wallet = ? AND quest_id = ? ORDER BY updatedAt DESC LIMIT 1`,
        wallet,
        quest.id
      );
      if (!proof || proof.status !== "approved") {
        return res.status(403).json({ ok: false, error: "proof-required" });
      }
    }

    const result = await awardQuest(wallet, quest.id);
    if (result.ok && !result.already) {
      try {
        await db.run(
          `INSERT INTO quest_history (wallet, quest_id, title, xp) VALUES (?,?,?,?)`,
          wallet,
          quest.id,
          quest.title || "",
          result.xpGain
        );
      } catch {
        /* ignore if table missing */
      }
    }
    delCache(`user:${wallet}`);
    delCache("leaderboard");
    console.log("quest_claimed", { wallet, questId: quest.id, xpGain: result.xpGain, ts: Date.now() });
    if (!result.ok) {
      return res.status(404).json({ ok: false, error: result.error });
    }
    return res.json({ ok: true, xpGain: result.xpGain, already: result.already || undefined });
  } catch (err) {
    console.error("claim error", err);
    res.status(500).json({ ok: false, error: "server-error" });
  }
});

// Idempotent quest XP claim
router.post("/api/quests/claim", async (req, res) => {
  try {
    const wallet =
      req.session.wallet || req.body?.wallet || (req.query.wallet ? String(req.query.wallet) : null);
    const questIdentifier = req.body?.questId ?? req.body?.quest_id ?? req.query.questId;
    if (!wallet) {
      return res
        .status(400)
        .json({ ok: false, error: "Missing wallet address" });
    }
    if (bump(`${req.ip}:${wallet}:claim`, { limit: 10 })) {
      return res.status(429).json({ error: "rate_limited" });
    }
    if (questIdentifier === undefined || questIdentifier === null || questIdentifier === "") {
      return res.status(400).json({ ok: false, error: "bad-args" });
    }

    let qrow = await db.get(`SELECT id, requirement, title FROM quests WHERE id = ?`, questIdentifier);
    if (!qrow && typeof questIdentifier === "string" && questIdentifier !== "") {
      try {
        qrow = await db.get(`SELECT id, requirement, title FROM quests WHERE code = ?`, questIdentifier);
      } catch {}
    }
    if (!qrow) {
      return res.status(404).json({ ok: false, error: "quest-not-found" });
    }
    if (qrow.requirement && qrow.requirement !== "none") {
      const verification = await verifyQuestRequirement(qrow.requirement, {
        wallet,
        questId: qrow.id,
        requirement: qrow.requirement,
      });
      if (!verification.ok) {
        return res.status(403).json({
          ok: false,
          error: "proof-required",
          reason: verification.reason,
        });
      }
      const proof =
        (await db.get(
          `SELECT status FROM quest_proofs WHERE wallet = ? AND quest_id = ? ORDER BY updatedAt DESC LIMIT 1`,
          wallet,
          qrow.id
        )) ||
        (await db.get(
          `SELECT status FROM proofs WHERE wallet = ? AND quest_id = ? ORDER BY updatedAt DESC LIMIT 1`,
          wallet,
          qrow.id
        ));
      if (!proof || !["approved", "verified"].includes(String(proof.status))) {
        return res.status(403).json({ ok: false, error: "proof-required" });
      }
    }

    const result = await awardQuest(wallet, qrow.id);
    if (!result.ok) {
      return res.status(404).json({ ok: false, error: result.error });
    }
    delCache(`user:${wallet}`);
    console.log("quest_claimed", { wallet, questId: qrow.id, xpGain: result.xpGain, ts: Date.now() });

    const row = await db.get(`SELECT xp FROM users WHERE wallet = ?`, wallet);
    const lvl = deriveLevel(row?.xp ?? 0);

    return res.json({
      ok: true,
      xpGain: result.xpGain,
      already: result.already || undefined,
      newTotalXp: lvl.totalXP,
      totalXP: lvl.totalXP,
      levelTier: lvl.levelTier,
      levelName: lvl.levelName,
      levelSymbol: lvl.levelSymbol,
<<<<<<< HEAD
      nextXP: lvl.nextNeed,
      progress: lvl.progress,
=======
      nextXP: lvl.nextXP,
      progress: lvl.progress,
      progressPercent: lvl.progressPercent,
>>>>>>> d2f7bfea
    });
  } catch (err) {
    console.error("Quest claim error:", err);
    res.status(500).json({ ok: false, error: "server-error" });
  }
});

export default router;<|MERGE_RESOLUTION|>--- conflicted
+++ resolved
@@ -513,11 +513,11 @@
 async function handleTwitterVerification(req, res, { questKey, check }) {
   try {
     const wallet = req.session?.wallet || req.body?.wallet || req.body?.address;
-<<<<<<< HEAD
+ codex/fix-and-complete-all-backend-issues-jqqial
     const providedHandle = (req.body?.twitterHandle || req.body?.handle || "").replace(/^@+/, "");
-=======
+
     const providedHandle = req.body?.twitterHandle || req.body?.handle;
->>>>>>> d2f7bfea
+
     if (!wallet) return res.status(400).json({ ok: false, error: "wallet-required" });
     if (!TWITTER_BEARER) return res.status(503).json({ ok: false, error: "twitter-disabled" });
 
@@ -534,7 +534,6 @@
       return res.json({ ok: true, verified: false });
     }
 
-<<<<<<< HEAD
     await db.run(
       `UPDATE users SET twitterHandle=?, twitter_username=?, twitter_id=?, updatedAt=strftime('%Y-%m-%dT%H:%M:%fZ','now') WHERE wallet=?`,
       handle,
@@ -544,8 +543,7 @@
     );
     await upsertSocial(wallet, "twitter", { handle, id: String(userId) });
 
-=======
->>>>>>> d2f7bfea
+
     const questId = (await questIdFromIdentifier(questKey)) ?? questKey;
     if (questId) {
       await upsertQuestProof(wallet, questId, "twitter", "approved", TWITTER_PINNED_TWEET_ID);
@@ -567,14 +565,14 @@
       levelTier: lvl.levelTier,
       levelName: lvl.levelName,
       levelSymbol: lvl.levelSymbol,
-<<<<<<< HEAD
+ codex/fix-and-complete-all-backend-issues-jqqial
       nextXP: lvl.nextNeed,
       progress: lvl.progress,
-=======
+
       nextXP: lvl.nextXP,
       progress: lvl.progress,
       progressPercent: lvl.progressPercent,
->>>>>>> d2f7bfea
+
       twitterHandle: handle,
     });
   } catch (err) {
@@ -743,14 +741,14 @@
       levelTier: lvl.levelTier,
       levelName: lvl.levelName,
       levelSymbol: lvl.levelSymbol,
-<<<<<<< HEAD
+
       nextXP: lvl.nextNeed,
       progress: lvl.progress,
-=======
+
       nextXP: lvl.nextXP,
       progress: lvl.progress,
       progressPercent: lvl.progressPercent,
->>>>>>> d2f7bfea
+
     });
   } catch (err) {
     console.error("Quest claim error:", err);
